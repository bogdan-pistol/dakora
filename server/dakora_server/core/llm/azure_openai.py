--- conflicted
+++ resolved
@@ -11,20 +11,6 @@
 
 class AzureOpenAIProvider:
     """Provider for Azure OpenAI."""
-
-<<<<<<< HEAD
-=======
-    # Model pricing (per 1K tokens)
-    # Order matters: first model is used as default for optimization
-    PRICING = {
-        "gpt-4o-mini": {"input": 0.00015, "output": 0.0006},  # Fast, cheap, good for optimization
-        "gpt-4o": {"input": 0.0025, "output": 0.01},
-        "gpt-5-mini": {"input": 0.000125, "output": 0.001},  # Reasoning model (slower)
-        "gpt-4-turbo": {"input": 0.01, "output": 0.03},
-        "gpt-3.5-turbo": {"input": 0.0005, "output": 0.0015},
-    }
-
->>>>>>> 16f78b61
     # Model max tokens
     MAX_TOKENS = {
         "gpt-4o-mini": 128000,
